--- conflicted
+++ resolved
@@ -22,6 +22,9 @@
             usage_flags:
                 mode: EC2
                 region_type: ACJ
+    entitystore:
+        mode: ec2
+        region: us-west-2
 processors:
     awsentity/resource:
         entity_type: Resource
@@ -31,15 +34,9 @@
         ec2_instance_tag_keys:
             - AutoScalingGroupName
         ec2_metadata_tags:
-<<<<<<< HEAD
-            - ImageId
-            - InstanceId
-            - InstanceType
-=======
             - InstanceType
             - ImageId
             - InstanceId
->>>>>>> a1949778
         imds_retries: 1
         refresh_interval_seconds: 0s
     transform:
@@ -69,6 +66,7 @@
 service:
     extensions:
         - agenthealth/metrics
+        - entitystore
     pipelines:
         metrics/host:
             exporters:
