--- conflicted
+++ resolved
@@ -148,12 +148,9 @@
             usage_flags:
                 mode: EC2
                 region_type: ACJ
-<<<<<<< HEAD
     entitystore:
       mode: ec2
       region: us-east-1
-=======
->>>>>>> 6f8ea66c
 processors:
     batch/containerinsights:
         metadata_cardinality_limit: 1000
