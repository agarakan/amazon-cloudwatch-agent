// Copyright Amazon.com, Inc. or its affiliates. All Rights Reserved.
// SPDX-License-Identifier: MIT

package ec2taggerprocessor

import (
	"time"

	"go.opentelemetry.io/collector/component"
	"go.opentelemetry.io/collector/confmap"
	"go.opentelemetry.io/collector/processor"

	"github.com/aws/amazon-cloudwatch-agent/internal/retryer"
	"github.com/aws/amazon-cloudwatch-agent/plugins/processors/ec2tagger"
	"github.com/aws/amazon-cloudwatch-agent/translator/translate/agent"
	"github.com/aws/amazon-cloudwatch-agent/translator/translate/otel/common"
)

var Ec2taggerKey = common.ConfigKey(common.MetricsKey, common.AppendDimensionsKey)

type translator struct {
	name    string
	factory processor.Factory
}

var _ common.Translator[component.Config] = (*translator)(nil)

func NewTranslator() common.Translator[component.Config] {
	return NewTranslatorWithName("")
}

func NewTranslatorWithName(name string) common.Translator[component.Config] {
	return &translator{name, ec2tagger.NewFactory()}
}

func (t *translator) ID() component.ID {
	return component.NewIDWithName(t.factory.Type(), t.name)
}

// Translate creates an processor config based on the fields in the
// Metrics section of the JSON config.
func (t *translator) Translate(conf *confmap.Conf) (component.Config, error) {
	if conf == nil || !conf.IsSet(Ec2taggerKey) {
		return nil, &common.MissingKeyError{ID: t.ID(), JsonKey: Ec2taggerKey}
	}

	cfg := t.factory.CreateDefaultConfig().(*ec2tagger.Config)
	credentials := confmap.NewFromStringMap(agent.Global_Config.Credentials)
	_ = credentials.Unmarshal(cfg)
	for k, v := range ec2tagger.SupportedAppendDimensions {
<<<<<<< HEAD
		value, ok := common.GetString(conf, common.ConfigKey(ec2taggerKey, k))
=======
		value, ok := common.GetString(conf, common.ConfigKey(Ec2taggerKey, k))
>>>>>>> 6f8ea66c
		if ok && v == value {
			if k == "AutoScalingGroupName" {
				cfg.EC2InstanceTagKeys = append(cfg.EC2InstanceTagKeys, k)
			} else {
				cfg.EC2MetadataTags = append(cfg.EC2MetadataTags, k)
			}
		}
	}

<<<<<<< HEAD
	if value, ok := common.GetString(conf, common.ConfigKey(common.MetricsKey, common.MetricsCollectedKey, common.DiskKey, AppendDimensionsKey, ec2tagger.AttributeVolumeId)); ok && value == ec2tagger.ValueAppendDimensionVolumeId {
=======
	if value, ok := common.GetString(conf, common.ConfigKey(common.MetricsKey, common.MetricsCollectedKey, common.DiskKey, common.AppendDimensionsKey, ec2tagger.AttributeVolumeId)); ok && value == ec2tagger.ValueAppendDimensionVolumeId {
>>>>>>> 6f8ea66c
		cfg.EBSDeviceKeys = []string{"*"}
		cfg.DiskDeviceTagKey = "device"
	}

	cfg.RefreshIntervalSeconds = time.Duration(0)
	cfg.IMDSRetries = retryer.GetDefaultRetryNumber()

	return cfg, nil
}<|MERGE_RESOLUTION|>--- conflicted
+++ resolved
@@ -48,11 +48,7 @@
 	credentials := confmap.NewFromStringMap(agent.Global_Config.Credentials)
 	_ = credentials.Unmarshal(cfg)
 	for k, v := range ec2tagger.SupportedAppendDimensions {
-<<<<<<< HEAD
-		value, ok := common.GetString(conf, common.ConfigKey(ec2taggerKey, k))
-=======
 		value, ok := common.GetString(conf, common.ConfigKey(Ec2taggerKey, k))
->>>>>>> 6f8ea66c
 		if ok && v == value {
 			if k == "AutoScalingGroupName" {
 				cfg.EC2InstanceTagKeys = append(cfg.EC2InstanceTagKeys, k)
@@ -62,11 +58,7 @@
 		}
 	}
 
-<<<<<<< HEAD
-	if value, ok := common.GetString(conf, common.ConfigKey(common.MetricsKey, common.MetricsCollectedKey, common.DiskKey, AppendDimensionsKey, ec2tagger.AttributeVolumeId)); ok && value == ec2tagger.ValueAppendDimensionVolumeId {
-=======
 	if value, ok := common.GetString(conf, common.ConfigKey(common.MetricsKey, common.MetricsCollectedKey, common.DiskKey, common.AppendDimensionsKey, ec2tagger.AttributeVolumeId)); ok && value == ec2tagger.ValueAppendDimensionVolumeId {
->>>>>>> 6f8ea66c
 		cfg.EBSDeviceKeys = []string{"*"}
 		cfg.DiskDeviceTagKey = "device"
 	}
