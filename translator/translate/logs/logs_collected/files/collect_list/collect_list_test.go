// Copyright Amazon.com, Inc. or its affiliates. All Rights Reserved.
// SPDX-License-Identifier: MIT

package collect_list

import (
	"encoding/json"
	"os"
	"path/filepath"
	"regexp"
	"testing"
	"time"

	"github.com/stretchr/testify/assert"

	"github.com/aws/amazon-cloudwatch-agent/tool/util"
	"github.com/aws/amazon-cloudwatch-agent/translator"
	"github.com/aws/amazon-cloudwatch-agent/translator/context"
	"github.com/aws/amazon-cloudwatch-agent/translator/translate/agent"
)

func TestFileConfig(t *testing.T) {
	f := new(FileConfig)
	var input interface{}
	e := json.Unmarshal([]byte(`{"collect_list":[{"file_path":"path1",
            "log_group_name":"group1","log_stream_name":"LOG_STREAM_NAME", "log_group_class":"STANDARD"}]}`), &input)
	if e != nil {
		assert.Fail(t, e.Error())
	}
	_, val := f.ApplyRule(input)

	expectVal := []interface{}{map[string]interface{}{
		"file_path":         "path1",
		"from_beginning":    true,
		"log_group_name":    "group1",
		"log_stream_name":   "LOG_STREAM_NAME",
		"log_group_class":   util.StandardLogGroupClass,
		"pipe":              false,
		"retention_in_days": -1,
	}}
	assert.Equal(t, expectVal, val)
}

func TestFileConfigOverride(t *testing.T) {
	f := new(FileConfig)
	var input interface{}
	e := json.Unmarshal([]byte(`{"collect_list":[{"file_path":"path1",
            "log_group_name":"group1","from_beginning":false}]}`), &input)
	if e != nil {
		assert.Fail(t, e.Error())
	}
	_, val := f.ApplyRule(input)
	expectVal := []interface{}{map[string]interface{}{
		"file_path":         "path1",
		"from_beginning":    false,
		"log_group_name":    "group1",
		"pipe":              false,
		"retention_in_days": -1,
		"log_group_class":   "",
	}}
	assert.Equal(t, expectVal, val)
}

func TestTimestampFormat(t *testing.T) {
	f := new(FileConfig)
	var input interface{}
	e := json.Unmarshal([]byte(`{
		"collect_list":[
			{
				"file_path":"path1",
       			"timestamp_format":"%H:%M:%S %y %b %-d",
				"timezone":"UTC"
			}
		]
	}`), &input)
	if e != nil {
		assert.Fail(t, e.Error())
	}
	_, val := f.ApplyRule(input)
	expectVal := []interface{}{map[string]interface{}{
		"file_path":         "path1",
		"from_beginning":    true,
		"pipe":              false,
		"timestamp_layout":  []string{"15:04:05 06 Jan _2"},
		"timestamp_regex":   "(\\d{2}:\\d{2}:\\d{2} \\d{2} \\w{3} \\s{0,1}\\d{1,2})",
		"timezone":          "UTC",
		"retention_in_days": -1,
		"log_group_class":   "",
	}}
	assert.Equal(t, expectVal, val)
}

func TestTimestampFormatAll(t *testing.T) {
	tests := []struct {
		input    string
		expected interface{}
	}{
		{
			input: `{
					"collect_list":[
						{
							"file_path":"path1",
							"timestamp_format":"%H:%M:%S %y %b %-d"
						}
					]
				}`,
			expected: []interface{}{map[string]interface{}{
				"file_path":         "path1",
				"from_beginning":    true,
				"pipe":              false,
				"retention_in_days": -1,
				"timestamp_layout":  []string{"15:04:05 06 Jan _2"},
				"timestamp_regex":   "(\\d{2}:\\d{2}:\\d{2} \\d{2} \\w{3} \\s{0,1}\\d{1,2})",
				"log_group_class":   "",
			}},
		},
		{
			input: `{
					"collect_list":[
						{
							"file_path":"path1",
							"timestamp_format":"%-m %-d %H:%M:%S"
						}
					]
				}`,
			expected: []interface{}{map[string]interface{}{
				"file_path":         "path1",
				"from_beginning":    true,
				"pipe":              false,
				"retention_in_days": -1,
				"timestamp_layout":  []string{"1 _2 15:04:05", "01 _2 15:04:05"},
				"timestamp_regex":   "(\\d{1,2} \\s{0,1}\\d{1,2} \\d{2}:\\d{2}:\\d{2})",
				"log_group_class":   "",
			}},
		},
		{
			input: `{
					"collect_list":[
						{
							"file_path":"path1",
							"timestamp_format":"%-d %-m %H:%M:%S"
						}
					]
				}`,
			expected: []interface{}{map[string]interface{}{
				"file_path":         "path1",
				"from_beginning":    true,
				"pipe":              false,
				"retention_in_days": -1,
				"timestamp_layout":  []string{"_2 1 15:04:05", "_2 01 15:04:05"},
				"timestamp_regex":   "(\\d{1,2} \\s{0,1}\\d{1,2} \\d{2}:\\d{2}:\\d{2})",
				"log_group_class":   "",
			}},
		},
		{
			input: `{
					"collect_list":[
						{
							"file_path":"path4",
                            "timestamp_format": "%b %d %H:%M:%S"
						}
					]
				}`,
			expected: []interface{}{map[string]interface{}{
				"file_path":         "path4",
				"from_beginning":    true,
				"pipe":              false,
				"retention_in_days": -1,
				"timestamp_layout":  []string{"Jan _2 15:04:05"},
				"timestamp_regex":   "(\\w{3} \\s{0,1}\\d{1,2} \\d{2}:\\d{2}:\\d{2})",
				"log_group_class":   "",
			}},
		},
		{
			input: `{
					"collect_list":[
						{
							"file_path":"path5",
                            "timestamp_format": "%b %-d %H:%M:%S"
						}
					]
				}`,
			expected: []interface{}{map[string]interface{}{
				"file_path":         "path5",
				"from_beginning":    true,
				"pipe":              false,
				"retention_in_days": -1,
				"timestamp_layout":  []string{"Jan _2 15:04:05"},
				"timestamp_regex":   "(\\w{3} \\s{0,1}\\d{1,2} \\d{2}:\\d{2}:\\d{2})",
				"log_group_class":   "",
			}},
		},
		{
			input: `{
					"collect_list":[
						{
							"file_path":"path4",
                            "timestamp_format": "%b %d %H:%M:%S"
						}
					]
				}`,
			expected: []interface{}{map[string]interface{}{
				"file_path":         "path4",
				"from_beginning":    true,
				"pipe":              false,
				"retention_in_days": -1,
				"timestamp_layout":  []string{"Jan _2 15:04:05"},
				"timestamp_regex":   "(\\w{3} \\s{0,1}\\d{1,2} \\d{2}:\\d{2}:\\d{2})",
			}},
		},
		{
			input: `{
					"collect_list":[
						{
							"file_path":"path5",
                            "timestamp_format": "%b %-d %H:%M:%S"
						}
					]
				}`,
			expected: []interface{}{map[string]interface{}{
				"file_path":         "path5",
				"from_beginning":    true,
				"pipe":              false,
				"retention_in_days": -1,
				"timestamp_layout":  []string{"Jan _2 15:04:05"},
				"timestamp_regex":   "(\\w{3} \\s{0,1}\\d{1,2} \\d{2}:\\d{2}:\\d{2})",
			}},
		},
		{
			input: `{
					"collect_list":[
						{
							"file_path":"path1",
							"timestamp_format":"%-S %-d %-m %H:%M:%S"
						}
					]
				}`,
			expected: []interface{}{map[string]interface{}{
				"file_path":         "path1",
				"from_beginning":    true,
				"pipe":              false,
				"retention_in_days": -1,
				"timestamp_layout":  []string{"5 _2 1 15:04:05", "5 _2 01 15:04:05"},
<<<<<<< HEAD
=======
				"timestamp_regex":   "(\\d{1,2} \\s{0,1}\\d{1,2} \\s{0,1}\\d{1,2} \\d{2}:\\d{2}:\\d{2})",
			}},
		},
		{
			input: `{
					"collect_list":[
						{
							"file_path":"path7",
							"timestamp_format":"%-S %-d %m %H:%M:%S"
						}
					]
				}`,
			expected: []interface{}{map[string]interface{}{
				"file_path":         "path7",
				"from_beginning":    true,
				"pipe":              false,
				"retention_in_days": -1,
				"timestamp_layout":  []string{"5 _2 01 15:04:05", "5 _2 1 15:04:05"},
>>>>>>> 8abbc2d3
				"timestamp_regex":   "(\\d{1,2} \\s{0,1}\\d{1,2} \\s{0,1}\\d{1,2} \\d{2}:\\d{2}:\\d{2})",
				"log_group_class":   "",
			}},
		},
		{
			input: `{
					"collect_list":[
						{
							"file_path":"path7",
							"timestamp_format":"%-S %-d %m %H:%M:%S"
						}
					]
				}`,
			expected: []interface{}{map[string]interface{}{
				"file_path":         "path7",
				"from_beginning":    true,
				"pipe":              false,
				"retention_in_days": -1,
				"timestamp_layout":  []string{"5 _2 01 15:04:05", "5 _2 1 15:04:05"},
				"timestamp_regex":   "(\\d{1,2} \\s{0,1}\\d{1,2} \\s{0,1}\\d{1,2} \\d{2}:\\d{2}:\\d{2})",
				"log_group_class":   "",
			}},
		},
	}

	for _, tt := range tests {
		result := applyRule1(t, tt.input)
		assert.Equal(t, tt.expected, result)
	}
}

func applyRule1(t *testing.T, buf string) interface{} {
	f := new(FileConfig)
	var input interface{}
	e := json.Unmarshal([]byte(buf), &input)
	if e != nil {
		assert.Fail(t, e.Error())
	}
	_, val := f.ApplyRule(input)
	return val
}

// -hour:-minute:-seconds does not work for golang parser.
func TestTimestampFormat_NonZeroPadding(t *testing.T) {
	f := new(FileConfig)
	var input interface{}
	e := json.Unmarshal([]byte(`{
		"collect_list":[
			{
				"file_path":"path1",
       			"timestamp_format":"%-I:%-M:%-S %y %-m %-d",
				"timezone":"UTC"
			}
		]
	}`), &input)
	if e != nil {
		assert.Fail(t, e.Error())
	}
	_, val := f.ApplyRule(input)
	expectedLayout := []string{"3:4:5 06 1 _2", "3:4:5 06 01 _2"}
	expectedRegex := "(\\d{1,2}:\\d{1,2}:\\d{1,2} \\d{2} \\s{0,1}\\d{1,2} \\s{0,1}\\d{1,2})"
	expectVal := []interface{}{map[string]interface{}{
		"file_path":         "path1",
		"log_group_class":   "",
		"from_beginning":    true,
		"pipe":              false,
		"retention_in_days": -1,
		"timestamp_layout":  expectedLayout,
		"timestamp_regex":   expectedRegex,
		"timezone":          "UTC",
	}}
	assert.Equal(t, expectVal, val)

	sampleLogEntries := []string{
		"1:2:3 18 3 8 - Log Content",
		"1:2:3 18  3  8 - Log Content",
	}
	for _, sampleLogEntry := range sampleLogEntries {
		regex := regexp.MustCompile(expectedRegex)
		match := regex.FindStringSubmatch(sampleLogEntry)
		assert.NotNil(t, match)
		assert.Equal(t, 2, len(match))
		parsedTime, err := time.ParseInLocation(expectedLayout[0], match[1], time.UTC)
		assert.NoError(t, err)
		assert.Equal(t, time.Date(2018, 3, 8, 1, 2, 3, 0, time.UTC), parsedTime)
	}
}

// ^ . * ? | [ ] ( ) { } $
func TestTimestampFormat_SpecialCharacters(t *testing.T) {
	f := new(FileConfig)
	var input interface{}
	e := json.Unmarshal([]byte(`{
		"collect_list":[
			{
				"file_path":"path1",
       			"timestamp_format":"^.*?|[({%H:%M:%S %y %b %-d})]$",
				"timezone":"UTC"
			}
		]
	}`), &input)
	if e != nil {
		assert.Fail(t, e.Error())
	}
	_, val := f.ApplyRule(input)
	expectedLayout := []string{"^.*?|[({15:04:05 06 Jan _2})]$"}
	expectedRegex := "(\\^\\.\\*\\?\\|\\[\\(\\{\\d{2}:\\d{2}:\\d{2} \\d{2} \\w{3} \\s{0,1}\\d{1,2}\\}\\)\\]\\$)"
	expectVal := []interface{}{map[string]interface{}{
		"file_path":         "path1",
		"log_group_class":   "",
		"from_beginning":    true,
		"pipe":              false,
		"retention_in_days": -1,
		"timestamp_layout":  expectedLayout,
		"timestamp_regex":   expectedRegex,
		"timezone":          "UTC",
	}}
	assert.Equal(t, expectVal, val)

	sampleLogEntry := "^.*?|[({12:52:00 17 Dec 27})]$ Log Content"
	regex := regexp.MustCompile(expectedRegex)
	match := regex.FindStringSubmatch(sampleLogEntry)
	assert.NotNil(t, match)
	assert.Equal(t, 2, len(match))

	parsedTime, err := time.ParseInLocation(expectedLayout[0], match[1], time.UTC)
	assert.NoError(t, err)
	assert.Equal(t, time.Date(2017, 12, 27, 12, 52, 0, 0, time.UTC), parsedTime)
}

func TestTimestampFormat_Template(t *testing.T) {
	f := new(FileConfig)
	var input interface{}
	e := json.Unmarshal([]byte(`{
		"collect_list":[
			{
				"file_path":"path1",
       			"timestamp_format":"%b %-d %H:%M:%S"
			}
		]
	}`), &input)
	if e != nil {
		assert.Fail(t, e.Error())
	}
	_, val := f.ApplyRule(input)
	expectedLayout := []string{"Jan _2 15:04:05"}
	expectedRegex := "(\\w{3} \\s{0,1}\\d{1,2} \\d{2}:\\d{2}:\\d{2})"
	expectVal := []interface{}{map[string]interface{}{
		"file_path":         "path1",
		"log_group_class":   "",
		"from_beginning":    true,
		"pipe":              false,
		"retention_in_days": -1,
		"timestamp_layout":  expectedLayout,
		"timestamp_regex":   expectedRegex,
	}}
	assert.Equal(t, expectVal, val)

	sampleLogEntry := "Aug  9 20:45:51 - Log Jun 18 22:33:07 Content"
	regex := regexp.MustCompile(expectedRegex)
	match := regex.FindStringSubmatch(sampleLogEntry)
	assert.NotNil(t, match)
	assert.Equal(t, 2, len(match))

	parsedTime, err := time.ParseInLocation(expectedLayout[0], match[1], time.Local)
	assert.NoError(t, err)
	assert.Equal(t, time.Date(0, 8, 9, 20, 45, 51, 0, time.Local), parsedTime)
}

func TestTimestampFormat_InvalidRegex(t *testing.T) {
	translator.ResetMessages()
	r := new(TimestampRegex)
	var input interface{}
	e := json.Unmarshal([]byte(`{
		"timestamp_format":"%Y-%m-%dT%H:%M%S+00:00"
	}`), &input)
	assert.Nil(t, e)

	retKey, retVal := r.ApplyRule(input)
	assert.Equal(t, "timestamp_regex", retKey)
	assert.Nil(t, retVal)
	assert.Len(t, translator.ErrorMessages, 1)

}

func TestMultiLineStartPattern(t *testing.T) {
	f := new(FileConfig)
	var input interface{}
	e := json.Unmarshal([]byte(`{
		"collect_list":[
			{
				"file_path":"path1",
       			"timestamp_format":"%H:%M:%S %y %b %d",
				"timezone":"UTC",
				"multi_line_start_pattern":"{timestamp_format}"
			}
		]
	}`), &input)
	if e != nil {
		assert.Fail(t, e.Error())
	}
	_, val := f.ApplyRule(input)
	expectVal := []interface{}{map[string]interface{}{
		"file_path":                "path1",
		"from_beginning":           true,
		"pipe":                     false,
		"retention_in_days":        -1,
<<<<<<< HEAD
		"log_group_class":          "",
=======
>>>>>>> 8abbc2d3
		"timestamp_layout":         []string{"15:04:05 06 Jan _2"},
		"timestamp_regex":          "(\\d{2}:\\d{2}:\\d{2} \\d{2} \\w{3} \\s{0,1}\\d{1,2})",
		"timezone":                 "UTC",
		"multi_line_start_pattern": "{timestamp_regex}",
	}}
	assert.Equal(t, expectVal, val)
}

func TestEncoding(t *testing.T) {
	f := new(FileConfig)
	var input interface{}
	e := json.Unmarshal([]byte(`{
		"collect_list":[
			{
				"file_path":"path1",
       			"timestamp_format":"%H:%M:%S %y %b %d",
				"timezone":"UTC",
				"encoding":"gbk"
			}
		]
	}`), &input)
	if e != nil {
		assert.Fail(t, e.Error())
	}
	_, val := f.ApplyRule(input)
	expectVal := []interface{}{map[string]interface{}{
		"file_path":         "path1",
		"from_beginning":    true,
		"pipe":              false,
		"retention_in_days": -1,
<<<<<<< HEAD
		"log_group_class":   "",
=======
>>>>>>> 8abbc2d3
		"timestamp_layout":  []string{"15:04:05 06 Jan _2"},
		"timestamp_regex":   "(\\d{2}:\\d{2}:\\d{2} \\d{2} \\w{3} \\s{0,1}\\d{1,2})",
		"timezone":          "UTC",
		"encoding":          "gbk",
	}}
	assert.Equal(t, expectVal, val)
}

func TestEncoding_Invalid(t *testing.T) {
	translator.ResetMessages()
	f := new(FileConfig)
	var input interface{}
	e := json.Unmarshal([]byte(`{
		"collect_list":[
			{
				"file_path":"path1",
				"encoding":"xxx"
			}
		]
	}`), &input)
	if e != nil {
		assert.Fail(t, e.Error())
	}
	_, val := f.ApplyRule(input)
	expectVal := []interface{}{map[string]interface{}{
		"file_path":         "path1",
		"from_beginning":    true,
		"pipe":              false,
		"log_group_class":   "",
		"retention_in_days": -1,
	}}
	assert.Equal(t, expectVal, val)
	assert.False(t, translator.IsTranslateSuccess())
	assert.Equal(t, 1, len(translator.ErrorMessages))
	assert.Equal(t, "Under path : /logs/logs_collected/files/collect_list/encoding | Error : Encoding xxx is an invalid value.", translator.ErrorMessages[len(translator.ErrorMessages)-1])
}

func TestAutoRemoval(t *testing.T) {
	f := new(FileConfig)
	var input interface{}
	e := json.Unmarshal([]byte(`{
		"collect_list":[
			{
				"file_path":"path1",
				"auto_removal": true
			}
		]
	}`), &input)
	if e != nil {
		assert.Fail(t, e.Error())
	}
	_, val := f.ApplyRule(input)
	expectVal := []interface{}{map[string]interface{}{
		"file_path":         "path1",
		"from_beginning":    true,
		"pipe":              false,
		"retention_in_days": -1,
		"log_group_class":   "",
		"auto_removal":      true,
	}}
	assert.Equal(t, expectVal, val)

	e = json.Unmarshal([]byte(`{
		"collect_list":[
			{
				"file_path":"path1",
				"auto_removal": false
			}
		]
	}`), &input)
	if e != nil {
		assert.Fail(t, e.Error())
	}
	_, val = f.ApplyRule(input)
	expectVal = []interface{}{map[string]interface{}{
		"file_path":         "path1",
		"from_beginning":    true,
		"pipe":              false,
		"retention_in_days": -1,
		"auto_removal":      false,
		"log_group_class":   "",
	}}
	assert.Equal(t, expectVal, val)

	e = json.Unmarshal([]byte(`{
		"collect_list":[
			{
				"file_path":"path1"
			}
		]
	}`), &input)
	if e != nil {
		assert.Fail(t, e.Error())
	}
	_, val = f.ApplyRule(input)
	expectVal = []interface{}{map[string]interface{}{
		"file_path":         "path1",
		"from_beginning":    true,
		"pipe":              false,
		"retention_in_days": -1,
		"log_group_class":   "",
	}}
	assert.Equal(t, expectVal, val)
}

func TestFileConfigOutputFile(t *testing.T) {
	dir, err := os.MkdirTemp("", "")
	assert.NoError(t, err)
	defer os.RemoveAll(dir)

	context.CurrentContext().SetOutputTomlFilePath(filepath.Join(dir, "amazon-cloudwatch-agent.toml"))
	agent.Global_Config.Region = "us-east-1"

	f := new(FileConfig)
	var input interface{}
	err = json.Unmarshal([]byte(`
		{"collect_list":[
			{
				"file_path":"path2",
				"log_group_name":"group2"
			},
			{
				"file_path":"path4",
				"log_group_name":"group2"
			},
			{
				"file_path":"path1",
				"log_group_name":"group1"
			},
			{
				"file_path":"path3",
				"log_group_name":"group3"
			}
		]}`), &input)
	assert.NoError(t, err)
	f.ApplyRule(input)

	path := filepath.Join(dir, logConfigOutputFileName)
	_, err = os.Stat(path)
	assert.NoError(t, err)

	bytes, err := os.ReadFile(path)
	assert.NoError(t, err)

	expectVal := "{\"version\":\"1\",\"log_configs\":[{\"log_group_name\":\"group1\"},{\"log_group_name\":\"group2\"},{\"log_group_name\":\"group3\"}],\"region\":\"us-east-1\"}"
	assert.Equal(t, expectVal, string(bytes))

	context.ResetContext()
	agent.Global_Config.Region = ""
}

func TestPublishMultiLogs_WithBlackList(t *testing.T) {
	f := new(FileConfig)
	var input interface{}
	e := json.Unmarshal([]byte(`{
		"collect_list":[
			{
				"file_path":"path1",
				"blacklist": "^agent.log",
				"publish_multi_logs": true,
				"timezone": "UTC"
			}
		]
	}`), &input)
	if e != nil {
		assert.Fail(t, e.Error())
	}
	_, val := f.ApplyRule(input)
	expectVal := []interface{}{map[string]interface{}{
		"file_path":          "path1",
		"from_beginning":     true,
		"pipe":               false,
		"retention_in_days":  -1,
		"log_group_class":    "",
		"blacklist":          "^agent.log",
		"publish_multi_logs": true,
		"timezone":           "UTC",
	}}
	assert.Equal(t, expectVal, val)

	e = json.Unmarshal([]byte(`{
		"collect_list":[
			{
				"file_path":"path1",
				"publish_multi_logs": false,
				"timezone": "UTC"
			}
		]
	}`), &input)
	if e != nil {
		assert.Fail(t, e.Error())
	}
	_, val = f.ApplyRule(input)
	expectVal = []interface{}{map[string]interface{}{
		"file_path":          "path1",
		"from_beginning":     true,
		"pipe":               false,
		"retention_in_days":  -1,
		"publish_multi_logs": false,
		"timezone":           "UTC",
		"log_group_class":    "",
	}}
	assert.Equal(t, expectVal, val)

	e = json.Unmarshal([]byte(`{
		"collect_list":[
			{
				"file_path":"path1"
			}
		]
	}`), &input)
	if e != nil {
		assert.Fail(t, e.Error())
	}
	_, val = f.ApplyRule(input)
	expectVal = []interface{}{map[string]interface{}{
		"file_path":         "path1",
		"from_beginning":    true,
		"pipe":              false,
		"retention_in_days": -1,
		"log_group_class":   "",
	}}
	assert.Equal(t, expectVal, val)
}

func TestLogFilters(t *testing.T) {
	f := new(FileConfig)
	var input interface{}
	e := json.Unmarshal([]byte(`{
		"collect_list":[
			{
				"filters": [
					{"type": "include", "expression": "foo"},
					{"type": "exclude", "expression": "bar"}
				]
			}
		]
	}`), &input)
	assert.Nil(t, e)
	_, val := f.ApplyRule(input)
	expectVal := []interface{}{map[string]interface{}{
		"from_beginning":    true,
		"pipe":              false,
		"retention_in_days": -1,
		"log_group_class":   "",
		"filters": []interface{}{
			map[string]interface{}{
				"type":       "include",
				"expression": "foo",
			},
			map[string]interface{}{
				"type":       "exclude",
				"expression": "bar",
			},
		},
	}}
	assert.Equal(t, expectVal, val)
}

func TestRetentionDifferentLogGroups(t *testing.T) {
	f := new(FileConfig)
	var input interface{}
	e := json.Unmarshal([]byte(`{
		"collect_list":[
			{
				"file_path":"path1",
       			"log_group_name":"test2",
				"retention_in_days":3
			},
			{
				"file_path":"path1",
       			"log_group_name":"test1",
				"retention_in_days":3
			}
		]
	}`), &input)
	if e != nil {
		assert.Fail(t, e.Error())
	}
	_, val := f.ApplyRule(input)
	expectVal := []interface{}{map[string]interface{}{
		"file_path":         "path1",
		"log_group_name":    "test2",
		"pipe":              false,
		"retention_in_days": 3,
		"from_beginning":    true,
		"log_group_class":   "",
	}, map[string]interface{}{
		"file_path":         "path1",
		"log_group_name":    "test1",
		"pipe":              false,
		"retention_in_days": 3,
		"from_beginning":    true,
		"log_group_class":   "",
	}}
	assert.Equal(t, expectVal, val)
}

func TestDuplicateRetention(t *testing.T) {
	f := new(FileConfig)
	var input interface{}
	e := json.Unmarshal([]byte(`{
		"collect_list":[
			{
				"file_path":"path1",
       			"log_group_name":"test1",
				"retention_in_days":3
			},
			{
				"file_path":"path1",
       			"log_group_name":"test1",
				"retention_in_days":3
			}
		]
	}`), &input)
	if e != nil {
		assert.Fail(t, e.Error())
	}
	_, val := f.ApplyRule(input)
	expectVal := []interface{}{map[string]interface{}{
		"file_path":         "path1",
		"log_group_name":    "test1",
		"pipe":              false,
		"retention_in_days": 3,
		"from_beginning":    true,
		"log_group_class":   "",
	}, map[string]interface{}{
		"file_path":         "path1",
		"log_group_name":    "test1",
		"pipe":              false,
		"retention_in_days": 3,
		"from_beginning":    true,
		"log_group_class":   "",
	}}
	assert.Equal(t, expectVal, val)
}

func TestConflictingRetention(t *testing.T) {
	translator.ResetMessages()
	f := new(FileConfig)
	var input interface{}
	e := json.Unmarshal([]byte(`{
		"collect_list":[
			{
				"file_path":"path1",
       			"log_group_name":"test1",
				"retention_in_days":3
			},
			{
				"file_path":"path1",
       			"log_group_name":"test1",
				"retention_in_days":5
			}
		]
	}`), &input)
	if e != nil {
		assert.Fail(t, e.Error())
	}
	_, val := f.ApplyRule(input)
	expectVal := []interface{}{map[string]interface{}{
		"file_path":         "path1",
		"log_group_name":    "test1",
		"pipe":              false,
		"retention_in_days": 3,
		"from_beginning":    true,
		"log_group_class":   "",
	}, map[string]interface{}{
		"file_path":         "path1",
		"log_group_name":    "test1",
		"pipe":              false,
		"retention_in_days": 5,
		"from_beginning":    true,
		"log_group_class":   "",
	}}
	assert.Equal(t, "Under path : /logs/logs_collected/files/collect_list/ | Error : Different retention_in_days values can't be set for the same log group: test1", translator.ErrorMessages[len(translator.ErrorMessages)-1])
	assert.Equal(t, expectVal, val)
}

func TestDifferentLogGroupClasses(t *testing.T) {
	f := new(FileConfig)
	var input interface{}
	e := json.Unmarshal([]byte(`{
		"collect_list":[
			{
				"file_path":"path1",
       			"log_group_name":"test2",
				"retention_in_days":3
			},
			{
				"file_path":"path1",
       			"log_group_name":"test1",
				"retention_in_days":3
			}
		]
	}`), &input)
	if e != nil {
		assert.Fail(t, e.Error())
	}
	_, val := f.ApplyRule(input)
	expectVal := []interface{}{map[string]interface{}{
		"file_path":         "path1",
		"log_group_name":    "test2",
		"pipe":              false,
		"retention_in_days": 3,
		"from_beginning":    true,
		"log_group_class":   "",
	}, map[string]interface{}{
		"file_path":         "path1",
		"log_group_name":    "test1",
		"pipe":              false,
		"retention_in_days": 3,
		"from_beginning":    true,
		"log_group_class":   "",
	}}
	assert.Equal(t, expectVal, val)
}

func TestDuplicateLogGroupClass(t *testing.T) {
	f := new(FileConfig)
	var input interface{}
	e := json.Unmarshal([]byte(`{
		"collect_list":[
			{
				"file_path":"path1",
       			"log_group_name":"test1",
				"retention_in_days":3,
				"log_group_class": "standard"
			},
			{
				"file_path":"path1",
       			"log_group_name":"test1",
				"retention_in_days":3,
				"log_group_class": "standard"
			}
		]
	}`), &input)
	if e != nil {
		assert.Fail(t, e.Error())
	}
	_, val := f.ApplyRule(input)
	expectVal := []interface{}{map[string]interface{}{
		"file_path":         "path1",
		"log_group_name":    "test1",
		"pipe":              false,
		"retention_in_days": 3,
		"from_beginning":    true,
		"log_group_class":   util.StandardLogGroupClass,
	}, map[string]interface{}{
		"file_path":         "path1",
		"log_group_name":    "test1",
		"pipe":              false,
		"retention_in_days": 3,
		"from_beginning":    true,
		"log_group_class":   util.StandardLogGroupClass,
	}}
	assert.Equal(t, expectVal, val)
}

func TestConflictingLogGroupClass(t *testing.T) {
	translator.ResetMessages()
	f := new(FileConfig)
	var input interface{}
	e := json.Unmarshal([]byte(`{
		"collect_list":[
			{
				"file_path":"path1",
       			"log_group_name":"test1",
				"retention_in_days":3,
				"log_group_class":   "standard"

			},
			{
				"file_path":"path1",
       			"log_group_name":"test1",
				"retention_in_days":3,
				"log_group_class":   "Infrequent_access"

			}
		]
	}`), &input)
	if e != nil {
		assert.Fail(t, e.Error())
	}
	_, val := f.ApplyRule(input)
	expectVal := []interface{}{map[string]interface{}{
		"file_path":         "path1",
		"log_group_name":    "test1",
		"pipe":              false,
		"retention_in_days": 3,
		"from_beginning":    true,
		"log_group_class":   util.StandardLogGroupClass,
	}, map[string]interface{}{
		"file_path":         "path1",
		"log_group_name":    "test1",
		"pipe":              false,
		"retention_in_days": 3,
		"from_beginning":    true,
		"log_group_class":   util.InfrequentAccessLogGroupClass,
	}}
	assert.Equal(t, "Under path : /logs/logs_collected/files/collect_list/ | Error : Different log_group_class values can't be set for the same log group: test1", translator.ErrorMessages[len(translator.ErrorMessages)-1])
	assert.Equal(t, expectVal, val)
}<|MERGE_RESOLUTION|>--- conflicted
+++ resolved
@@ -206,6 +206,7 @@
 				"retention_in_days": -1,
 				"timestamp_layout":  []string{"Jan _2 15:04:05"},
 				"timestamp_regex":   "(\\w{3} \\s{0,1}\\d{1,2} \\d{2}:\\d{2}:\\d{2})",
+				"log_group_class":   "",
 			}},
 		},
 		{
@@ -224,6 +225,7 @@
 				"retention_in_days": -1,
 				"timestamp_layout":  []string{"Jan _2 15:04:05"},
 				"timestamp_regex":   "(\\w{3} \\s{0,1}\\d{1,2} \\d{2}:\\d{2}:\\d{2})",
+				"log_group_class":   "",
 			}},
 		},
 		{
@@ -241,27 +243,6 @@
 				"pipe":              false,
 				"retention_in_days": -1,
 				"timestamp_layout":  []string{"5 _2 1 15:04:05", "5 _2 01 15:04:05"},
-<<<<<<< HEAD
-=======
-				"timestamp_regex":   "(\\d{1,2} \\s{0,1}\\d{1,2} \\s{0,1}\\d{1,2} \\d{2}:\\d{2}:\\d{2})",
-			}},
-		},
-		{
-			input: `{
-					"collect_list":[
-						{
-							"file_path":"path7",
-							"timestamp_format":"%-S %-d %m %H:%M:%S"
-						}
-					]
-				}`,
-			expected: []interface{}{map[string]interface{}{
-				"file_path":         "path7",
-				"from_beginning":    true,
-				"pipe":              false,
-				"retention_in_days": -1,
-				"timestamp_layout":  []string{"5 _2 01 15:04:05", "5 _2 1 15:04:05"},
->>>>>>> 8abbc2d3
 				"timestamp_regex":   "(\\d{1,2} \\s{0,1}\\d{1,2} \\s{0,1}\\d{1,2} \\d{2}:\\d{2}:\\d{2})",
 				"log_group_class":   "",
 			}},
@@ -469,10 +450,7 @@
 		"from_beginning":           true,
 		"pipe":                     false,
 		"retention_in_days":        -1,
-<<<<<<< HEAD
 		"log_group_class":          "",
-=======
->>>>>>> 8abbc2d3
 		"timestamp_layout":         []string{"15:04:05 06 Jan _2"},
 		"timestamp_regex":          "(\\d{2}:\\d{2}:\\d{2} \\d{2} \\w{3} \\s{0,1}\\d{1,2})",
 		"timezone":                 "UTC",
@@ -503,10 +481,7 @@
 		"from_beginning":    true,
 		"pipe":              false,
 		"retention_in_days": -1,
-<<<<<<< HEAD
-		"log_group_class":   "",
-=======
->>>>>>> 8abbc2d3
+		"log_group_class":   "",
 		"timestamp_layout":  []string{"15:04:05 06 Jan _2"},
 		"timestamp_regex":   "(\\d{2}:\\d{2}:\\d{2} \\d{2} \\w{3} \\s{0,1}\\d{1,2})",
 		"timezone":          "UTC",
