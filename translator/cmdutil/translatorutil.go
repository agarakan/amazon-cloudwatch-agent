--- conflicted
+++ resolved
@@ -24,7 +24,6 @@
 	"github.com/aws/amazon-cloudwatch-agent/translator/tocwconfig/toyamlconfig"
 	"github.com/aws/amazon-cloudwatch-agent/translator/translate"
 	"github.com/aws/amazon-cloudwatch-agent/translator/translate/otel"
-	"github.com/aws/amazon-cloudwatch-agent/translator/translate/otel/common"
 	translatorUtil "github.com/aws/amazon-cloudwatch-agent/translator/util"
 )
 
@@ -231,66 +230,9 @@
 	if result, err = mapstructure.Marshal(cfg); err != nil {
 		return nil, err
 	}
-<<<<<<< HEAD
-	strMap := conf.ToStringMap()
-	ConvertOtelNullToEmpty(strMap)
-	RemoveTLSRedacted(strMap)
-	return strMap, nil
-}
-func RemoveTLSRedacted(stringMap map[string]interface{}) {
-	type Node struct {
-		isTLSParent bool
-		parentKey   string
-		data        map[string]interface{}
-	}
-	root := Node{isTLSParent: false, parentKey: "", data: stringMap}
-	queue := []Node{root}
-	// Using BFS search through string Map and find sub settings of TLS
-	// Then delete REDACTED settings under TLS
-	for len(queue) > 0 {
-		node := queue[0]
-		queue = queue[1:]
-		for key, child := range node.data {
-			if childMap, ok := child.(map[string]interface{}); ok {
-				queue = append(queue, Node{key == common.TLSKey, key, childMap})
-			} else if child == "[REDACTED]" && (node.isTLSParent) {
-				delete(node.data, key)
-			}
-		}
-	}
-}
-func ConvertOtelNullToEmpty(stringMap map[string]interface{}) {
-	receivers, ok := stringMap["receivers"].(map[string]interface{})
-	if !ok {
-		return
-	}
-	for key, value := range receivers {
-		if !strings.Contains(key, "otlp/metrics") {
-			continue
-		}
-		otlp, ok := value.(map[string]interface{})
-		if !ok {
-			return
-		}
-		protocols, ok := otlp["protocols"].(map[string]interface{})
-		if !ok {
-			return
-		}
-		//Remove either HTTP or GRPC depending on if one of them is used and other isn't
-		http, ok := protocols["http"]
-		if http == nil {
-			delete(protocols, "http")
-		}
-		grpc, ok := protocols["grpc"]
-		if grpc == nil {
-			delete(protocols, "grpc")
-		}
-	}
-	return
-=======
 	return result, nil
->>>>>>> b805c684
-}
+}
+
 func ConfigToTomlFile(config interface{}, tomlConfigFilePath string) error {
 	res := totomlconfig.ToTomlConfig(config)
 	return os.WriteFile(tomlConfigFilePath, []byte(res), fileMode)
