--- conflicted
+++ resolved
@@ -11,17 +11,6 @@
 	"go.uber.org/zap"
 )
 
-<<<<<<< HEAD
-func Get(configPath string) (otelcol.ConfigProvider, error) {
-	fprovider := fileprovider.NewWithSettings(confmap.ProviderSettings{})
-	settings := otelcol.ConfigProviderSettings{
-		ResolverSettings: confmap.ResolverSettings{
-			URIs:       []string{configPath},
-			Converters: []confmap.Converter{expandconverter.New(confmap.ConverterSettings{})},
-			Providers: map[string]confmap.Provider{
-				fprovider.Scheme(): fprovider,
-			},
-=======
 func GetSettings(configPath string, logger *zap.Logger) otelcol.ConfigProviderSettings {
 	settings := otelcol.ConfigProviderSettings{
 		ResolverSettings: confmap.ResolverSettings{
@@ -30,7 +19,6 @@
 			ProviderSettings:   confmap.ProviderSettings{Logger: logger},
 			ConverterFactories: []confmap.ConverterFactory{expandconverter.NewFactory()},
 			ConverterSettings:  confmap.ConverterSettings{Logger: logger},
->>>>>>> 6f8ea66c
 		},
 	}
 	return settings
