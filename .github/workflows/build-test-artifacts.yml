# Copyright Amazon.com, Inc. or its affiliates. All Rights Reserved.
# SPDX-License-Identifier: MIT

name: Build Test Artifacts
on:
  push:
    branches:
      - main*
    paths-ignore:
      - '**/*.md'
      - 'NOTICE'
      - 'THIRD-PARTY'
      - 'LICENSE'
      - '.github/**'
      - '!.github/workflows/build-test-artifacts.yml'
      - '!.github/workflows/integration-test.yml'
      - '!.github/workflows/application-signals-e2e-test.yml'
  workflow_dispatch:
  workflow_call:
    inputs:
      test-image-before-upload:
        description: "Run Test on the new container image"
        default: true
        type: boolean

concurrency:
  group: ${{ github.workflow }}-${{ github.ref_name }}
  cancel-in-progress: true

jobs:
  BuildAndUpload:
    uses: ./.github/workflows/test-build.yml
    secrets: inherit
    permissions:
      id-token: write
      contents: read
    with:
      BucketKey: "integration-test/binary/${{ github.sha }}"
      PackageBucketKey: "integration-test/packaging/${{ github.sha }}"
      TerraformAWSAssumeRole: ${{ vars.TERRAFORM_AWS_ASSUME_ROLE }}
      Bucket: ${{ vars.S3_INTEGRATION_BUCKET }}

  BuildAndUploadPackages:
    uses: ./.github/workflows/test-build-packages.yml
    needs: [BuildAndUpload]
    secrets: inherit
    permissions:
      id-token: write
      contents: read
    with:
      BucketKey: "integration-test/binary/${{ github.sha }}"
      PackageBucketKey: "integration-test/packaging/${{ github.sha }}"
      TerraformAWSAssumeRole: ${{ vars.TERRAFORM_AWS_ASSUME_ROLE }}
      Bucket: ${{ vars.S3_INTEGRATION_BUCKET }}

  BuildDocker:
    needs: [BuildAndUpload]
    uses: ./.github/workflows/test-build-docker.yml
    secrets: inherit
    permissions:
      id-token: write
      contents: read
    with:
      ContainerRepositoryNameAndTag: "cwagent-integration-test:${{ github.sha }}"
      BucketKey: "integration-test/binary/${{ github.sha }}"
      PackageBucketKey: "integration-test/packaging/${{ github.sha }}"

  BuildAndUploadITAR:
    uses: ./.github/workflows/test-build.yml
    secrets: inherit
    permissions:
      id-token: write
      contents: read
    with:
      BucketKey: "integration-test/binary/${{ github.sha }}"
      PackageBucketKey: "integration-test/packaging/${{ github.sha }}"
      Region: "us-gov-east-1"
      TerraformAWSAssumeRole: ${{ vars.TERRAFORM_AWS_ASSUME_ROLE_ITAR }}
      Bucket: ${{ vars.S3_INTEGRATION_BUCKET_ITAR }}

  BuildAndUploadCN:
    uses: ./.github/workflows/test-build.yml
    secrets: inherit
    permissions:
      id-token: write
      contents: read
    with:
      BucketKey: "integration-test/binary/${{ github.sha }}"
      PackageBucketKey: "integration-test/packaging/${{ github.sha }}"
      Region: "cn-north-1"
      TerraformAWSAssumeRole: ${{ vars.TERRAFORM_AWS_ASSUME_ROLE_CN }}
      Bucket: ${{ vars.S3_INTEGRATION_BUCKET_CN }}

  StartIntegrationTests:
    needs: [ BuildAndUploadPackages, BuildAndUploadITAR, BuildAndUploadCN, BuildDocker ]
<<<<<<< HEAD
    if: ${{inputs.test-image-before-upload}}
=======
    if: ${{inputs.test-image-before-upload == null || inputs.test-image-before-upload}}
>>>>>>> ad90d9ee
    runs-on: ubuntu-latest
    steps:
      - run: gh workflow run integration-test.yml --ref ${{ github.ref_name }} --repo $GITHUB_REPOSITORY -f build_run_id=${{ github.run_id }} -f build_sha=${{ github.sha }}
        env:
          GH_TOKEN: ${{ secrets.GITHUB_TOKEN }}

  StartApplicationSignalsE2ETests:
    needs: [ BuildAndUploadPackages, BuildAndUploadITAR, BuildAndUploadCN, BuildDocker ]
    # Workflow only runs against main
<<<<<<< HEAD
    if: ${{ contains(github.ref_name, 'main')  && inputs.test-image-before-upload}}
=======
    if: ${{ contains(github.ref_name, 'main')  && (inputs.test-image-before-upload == null ||inputs.test-image-before-upload) }}
>>>>>>> ad90d9ee
    runs-on: ubuntu-latest
    steps:
      - run: gh workflow run application-signals-e2e-test.yml --ref ${{ github.ref_name }} --repo $GITHUB_REPOSITORY -f build_run_id=${{ github.run_id }} -f build_sha=${{ github.sha }}
        env:
          GH_TOKEN: ${{ secrets.GITHUB_TOKEN }}<|MERGE_RESOLUTION|>--- conflicted
+++ resolved
@@ -93,11 +93,7 @@
 
   StartIntegrationTests:
     needs: [ BuildAndUploadPackages, BuildAndUploadITAR, BuildAndUploadCN, BuildDocker ]
-<<<<<<< HEAD
-    if: ${{inputs.test-image-before-upload}}
-=======
     if: ${{inputs.test-image-before-upload == null || inputs.test-image-before-upload}}
->>>>>>> ad90d9ee
     runs-on: ubuntu-latest
     steps:
       - run: gh workflow run integration-test.yml --ref ${{ github.ref_name }} --repo $GITHUB_REPOSITORY -f build_run_id=${{ github.run_id }} -f build_sha=${{ github.sha }}
@@ -107,11 +103,7 @@
   StartApplicationSignalsE2ETests:
     needs: [ BuildAndUploadPackages, BuildAndUploadITAR, BuildAndUploadCN, BuildDocker ]
     # Workflow only runs against main
-<<<<<<< HEAD
-    if: ${{ contains(github.ref_name, 'main')  && inputs.test-image-before-upload}}
-=======
     if: ${{ contains(github.ref_name, 'main')  && (inputs.test-image-before-upload == null ||inputs.test-image-before-upload) }}
->>>>>>> ad90d9ee
     runs-on: ubuntu-latest
     steps:
       - run: gh workflow run application-signals-e2e-test.yml --ref ${{ github.ref_name }} --repo $GITHUB_REPOSITORY -f build_run_id=${{ github.run_id }} -f build_sha=${{ github.sha }}
