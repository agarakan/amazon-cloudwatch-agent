--- conflicted
+++ resolved
@@ -104,7 +104,7 @@
           echo "eks_deployment_matrix: ${{ steps.set-matrix.outputs.eks_deployment_matrix }}"
 
   CloudformationTest:
-    needs: [MakeBinary, BuildMSI, GenerateTestMatrix]
+    needs: [BuildAndUpload, GenerateTestMatrix]
     name: 'CFTest'
     runs-on: ubuntu-latest
     strategy:
@@ -122,55 +122,7 @@
       - name: Set up Go 1.x
         uses: actions/setup-go@v2
         with:
-<<<<<<< HEAD
-          path: |
-            ~/Library/Caches/go-build
-            ~/go/pkg/mod
-          key: v1-go-pkg-mod-${{ runner.os }}-${{ hashFiles('**/go.sum') }}
-
-      - name: Build Binaries
-        if: steps.cached_binaries.outputs.cache-hit != 'true'
-        working-directory: cwa
-        run: make amazon-cloudwatch-agent-darwin package-darwin
-
-      - name: Copy binary
-        if: steps.cached_binaries.outputs.cache-hit != 'true'
-        working-directory: cwa
-        run: |
-          echo cw agent version $(cat CWAGENT_VERSION)
-          cp -r build/bin/darwin/amd64/. /tmp/
-          cp -r build/bin/darwin/arm64/. /tmp/arm64/
-          cp build/bin/CWAGENT_VERSION /tmp/CWAGENT_VERSION
-
-      - name: Create pkg dep folder and copy deps
-        if: steps.cached_binaries.outputs.cache-hit != 'true'
-        working-directory: test
-        run: |
-          cp -r pkg/tools/. /tmp/
-          cp -r pkg/tools/. /tmp/arm64/
-
-      - name: Build And Upload PKG
-        if: steps.cached_binaries.outputs.cache-hit != 'true'
-        working-directory: /tmp/
-        run : |
-          chmod +x create_pkg.sh
-          chmod +x arm64/create_pkg.sh
-          ./create_pkg.sh ${{ secrets.S3_INTEGRATION_BUCKET }} ${{ github.sha }} amd64
-          cd arm64
-          ./create_pkg.sh ${{ secrets.S3_INTEGRATION_BUCKET }} ${{ github.sha }} arm64
-
-  BuildMSI:
-    name: 'BuildMSI'
-    runs-on: windows-latest
-    needs: [MakeMSIZip]
-    permissions:
-      id-token: write
-      contents: read
-    steps:
-      - uses: actions/checkout@v3
-=======
           go-version: ~1.19.2
->>>>>>> 2141b505
 
       - name: Configure AWS Credentials
         uses: aws-actions/configure-aws-credentials@v2
@@ -191,19 +143,6 @@
           cd test/test/cloudformation
           go test -timeout 1h -package_path=s3://${S3_INTEGRATION_BUCKET}/integration-test/binary/${{ github.sha }}/linux/amd64/amazon-cloudwatch-agent.rpm -iam_role=${CF_IAM_ROLE} -key_name=${CF_KEY_NAME} -metric_name=mem_used_percent
 
-<<<<<<< HEAD
-      - name: Sign Build Files
-        run: for f in $(find packages/); do if [ ! -d $f ]; then echo "Signing file $f" && gpg --detach-sign $f ; fi ; done
-
-      - name: Upload to s3
-        if: steps.cached_sig.outputs.cache-hit != 'true'
-        run: |
-          aws s3 cp packages/amazon-cloudwatch-agent.msi.sig s3://${S3_INTEGRATION_BUCKET}/integration-test/packaging/${{ github.sha }}/amazon-cloudwatch-agent.msi.sig
-          aws s3 cp packages/amd64/amazon-cloudwatch-agent.pkg.sig s3://${S3_INTEGRATION_BUCKET}/integration-test/packaging/${{ github.sha }}/amd64/amazon-cloudwatch-agent.pkg.sig
-          aws s3 cp packages/arm64/amazon-cloudwatch-agent.pkg.sig s3://${S3_INTEGRATION_BUCKET}/integration-test/packaging/${{ github.sha }}/arm64/amazon-cloudwatch-agent.pkg.sig
-
-=======
->>>>>>> 2141b505
   StartLocalStack:
     name: 'StartLocalStack'
     runs-on: ubuntu-latest
@@ -509,11 +448,7 @@
           command: cd terraform/ec2/win && terraform destroy --auto-approve
 
   EC2DarwinIntegrationTest:
-<<<<<<< HEAD
-    needs: [MakeMacPkg, GenerateTestMatrix]
-=======
     needs: [BuildAndUpload, GenerateTestMatrix]
->>>>>>> 2141b505
     name: 'EC2DarwinIntegrationTest'
     runs-on: ubuntu-latest
     strategy:
@@ -912,7 +847,7 @@
 
   PerformanceTrackingTest:
     name: "PerformanceTrackingTest"
-    needs: [MakeBinary, GenerateTestMatrix]
+    needs: [BuildAndUpload, GenerateTestMatrix]
     runs-on: ubuntu-latest
     strategy:
       fail-fast: false
@@ -978,11 +913,7 @@
 
   StressTrackingTest:
     name: "StressTrackingTest"
-<<<<<<< HEAD
-    needs: [MakeBinary, GenerateTestMatrix]
-=======
     needs: [BuildAndUpload, EC2LinuxIntegrationTest, ECSEC2IntegrationTest, ECSFargateIntegrationTest, GenerateTestMatrix]
->>>>>>> 2141b505
     runs-on: ubuntu-latest
     strategy:
       fail-fast: false
@@ -1044,4 +975,4 @@
           max_attempts: 3
           timeout_minutes: 8
           retry_wait_seconds: 5
-          command: cd terraform/stress && terraform destroy --auto-approve+          command: cd terraform/performance && terraform destroy --auto-approve