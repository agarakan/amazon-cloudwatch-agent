--- conflicted
+++ resolved
@@ -881,26 +881,9 @@
         if: steps.eks-ec2-integration-test.outputs.cache-hit != 'true'
         uses: aws-actions/amazon-ecr-login@v2
 
-<<<<<<< HEAD
-      - name: Build and push Docker image for FluentBit
-        if: ${{ matrix.arrays.terraform_dir == 'terraform/eks/daemon/fluent/bit' }}
-        env:
-          ECR_REPO: ${{ steps.login-ecr.outputs.registry }}/fluent-bit-test
-        run: |
-          make release
-          docker tag amazon/aws-for-fluent-bit:latest $ECR_REPO:latest
-          docker push $ECR_REPO:latest
-
-      - name: Check out agent test repo
-        uses: actions/checkout@v3
-        with:
-          repository: ${{env.CWA_GITHUB_TEST_REPO_NAME}}
-          ref: ${{env.CWA_GITHUB_TEST_REPO_BRANCH}}
-=======
       - name: Install Terraform
         if: steps.eks-ec2-integration-test.outputs.cache-hit != 'true'
         uses: hashicorp/setup-terraform@v3
->>>>>>> bb8a31b3
 
       - name: Verify Terraform version
         if: steps.eks-ec2-integration-test.outputs.cache-hit != 'true'
