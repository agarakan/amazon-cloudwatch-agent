// Copyright Amazon.com, Inc. or its affiliates. All Rights Reserved.
// SPDX-License-Identifier: MIT

package provider

import (
	"errors"
	"sync"
	"testing"
	"time"

	"github.com/shirou/gopsutil/v3/process"
	"github.com/stretchr/testify/assert"
)

type mockProcessMetrics struct {
	mu  sync.RWMutex
	err error
}

var _ processMetrics = (*mockProcessMetrics)(nil)

func (m *mockProcessMetrics) CPUPercent() (float64, error) {
	m.mu.RLock()
	defer m.mu.RUnlock()
	if m.err != nil {
		return -1, m.err
	}
	return 1, nil
}

func (m *mockProcessMetrics) MemoryInfo() (*process.MemoryInfoStat, error) {
	m.mu.RLock()
	defer m.mu.RUnlock()
	if m.err != nil {
		return nil, m.err
	}
	return &process.MemoryInfoStat{RSS: uint64(2)}, nil
}

func (m *mockProcessMetrics) NumFDs() (int32, error) {
	m.mu.RLock()
	defer m.mu.RUnlock()
	if m.err != nil {
		return -1, m.err
	}
	return 3, nil
}

func (m *mockProcessMetrics) NumThreads() (int32, error) {
	m.mu.RLock()
	defer m.mu.RUnlock()
	if m.err != nil {
		return -1, m.err
	}
	return 4, nil
}

func TestProcessStats(t *testing.T) {
	t.Skip("stat provider tests are flaky. disable until fix is available")
	testErr := errors.New("test error")
	mock := &mockProcessMetrics{}
	provider := newProcessStats(mock, time.Millisecond)
	got := provider.getStats()
	assert.NotNil(t, got.CpuPercent)
	assert.NotNil(t, got.MemoryBytes)
	assert.NotNil(t, got.FileDescriptorCount)
	assert.NotNil(t, got.ThreadCount)
	assert.EqualValues(t, 1, *got.CpuPercent)
	assert.EqualValues(t, 2, *got.MemoryBytes)
	assert.EqualValues(t, 3, *got.FileDescriptorCount)
	assert.EqualValues(t, 4, *got.ThreadCount)
	mock.mu.Lock()
	mock.err = testErr
	mock.mu.Unlock()
	provider.refresh()
	assert.Eventually(t, func() bool {
<<<<<<< HEAD
		stats := provider.getStats()
		return len(stats.StatusCodes) == 0 //map isn't comparable so we can just do this
=======
		return len(provider.getStats().StatusCodes) == 0 // map isn't comparable, so we check the length
>>>>>>> 39e3a553
	}, 5*time.Millisecond, time.Millisecond)
}<|MERGE_RESOLUTION|>--- conflicted
+++ resolved
@@ -75,11 +75,6 @@
 	mock.mu.Unlock()
 	provider.refresh()
 	assert.Eventually(t, func() bool {
-<<<<<<< HEAD
-		stats := provider.getStats()
-		return len(stats.StatusCodes) == 0 //map isn't comparable so we can just do this
-=======
 		return len(provider.getStats().StatusCodes) == 0 // map isn't comparable, so we check the length
->>>>>>> 39e3a553
 	}, 5*time.Millisecond, time.Millisecond)
 }