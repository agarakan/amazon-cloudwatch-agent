// Copyright Amazon.com, Inc. or its affiliates. All Rights Reserved.
// SPDX-License-Identifier: MIT

package agenthealth

import (
	"go.opentelemetry.io/collector/component"

	"github.com/aws/amazon-cloudwatch-agent/extension/agenthealth/handler/stats/agent"
)

type Config struct {
<<<<<<< HEAD
	IsUsageDataEnabled bool              `mapstructure:"is_usage_data_enabled"`
	Stats              agent.StatsConfig `mapstructure:"stats"`
	StatusCodeOnly     *bool             `mapstructure:"is_status_code_only,omitempty"`
=======
	IsUsageDataEnabled  bool              `mapstructure:"is_usage_data_enabled"`
	Stats               agent.StatsConfig `mapstructure:"stats"`
	IsStatusCodeEnabled bool              `mapstructure:"is_status_code_enabled,omitempty"`
>>>>>>> 39e3a553
}

var _ component.Config = (*Config)(nil)<|MERGE_RESOLUTION|>--- conflicted
+++ resolved
@@ -10,15 +10,9 @@
 )
 
 type Config struct {
-<<<<<<< HEAD
-	IsUsageDataEnabled bool              `mapstructure:"is_usage_data_enabled"`
-	Stats              agent.StatsConfig `mapstructure:"stats"`
-	StatusCodeOnly     *bool             `mapstructure:"is_status_code_only,omitempty"`
-=======
 	IsUsageDataEnabled  bool              `mapstructure:"is_usage_data_enabled"`
 	Stats               agent.StatsConfig `mapstructure:"stats"`
 	IsStatusCodeEnabled bool              `mapstructure:"is_status_code_enabled,omitempty"`
->>>>>>> 39e3a553
 }
 
 var _ component.Config = (*Config)(nil)